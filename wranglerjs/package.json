{
  "name": "wrangler-js",
  "version": "0.1.11",
  "author": "Sven Sauleau <sven@sauleau.com>",
  "license": "MIT",
<<<<<<< HEAD
=======
  "bin": {
    "wranglerjs": "./index.js"
  },
>>>>>>> 7fc96cff
  "dependencies": {
    "webpack": "^4.29.6"
  }
}<|MERGE_RESOLUTION|>--- conflicted
+++ resolved
@@ -3,12 +3,6 @@
   "version": "0.1.11",
   "author": "Sven Sauleau <sven@sauleau.com>",
   "license": "MIT",
-<<<<<<< HEAD
-=======
-  "bin": {
-    "wranglerjs": "./index.js"
-  },
->>>>>>> 7fc96cff
   "dependencies": {
     "webpack": "^4.29.6"
   }
