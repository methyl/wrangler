--- conflicted
+++ resolved
@@ -159,13 +159,8 @@
 
     pub fn generate(
         name: String,
-<<<<<<< HEAD
         target_type: Option<TargetType>,
-        config_path: PathBuf,
-=======
-        target_type: TargetType,
         config_path: &PathBuf,
->>>>>>> 71a7977d
         site: Option<Site>,
     ) -> Result<Manifest, failure::Error> {
         let config_file = config_path.join("wrangler.toml");
