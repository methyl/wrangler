--- conflicted
+++ resolved
@@ -37,13 +37,8 @@
     put_bulk(target, user, namespace_id, pairs?)
 }
 
-<<<<<<< HEAD
 pub fn put_bulk(
-    project: &Project,
-=======
-fn put_bulk(
     target: &Target,
->>>>>>> f3a739bf
     user: GlobalUser,
     namespace_id: &str,
     pairs: Vec<KeyValuePair>,
