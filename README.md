--- conflicted
+++ resolved
@@ -186,15 +186,14 @@
     $ brew install openssl@1.1
     ```
 
-<<<<<<< HEAD
 ### Manual Install:
 
 1. Download the binary tarball for your platform from our [releases page](https://github.com/cloudflare/wrangler/releases). You don't need to download wranglerjs, wrangler will install that for you.
 
 2. Unpack the tarball and place the binary `wrangler` somewhere on your `PATH`, preferably `/usr/local/bin` for linux/macOS or `Program Files` for windows.
 
-=======
-1. Updating `wrangler`:
+
+## Updating `wrangler`:
 
     To get the latest version of Wrangler, using Cargo, run:
 
@@ -207,7 +206,6 @@
    ```sh
    npm install @cloudflare/wrangler
    ```
->>>>>>> 78c4cd74
 
 ## ⚡ Quick Start
 
